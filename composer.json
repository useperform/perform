--- conflicted
+++ resolved
@@ -60,11 +60,8 @@
         "perform/mailing-list-bundle": "self.version",
         "perform/media-bundle": "self.version",
         "perform/notification-bundle": "self.version",
-<<<<<<< HEAD
-        "perform/rich-content-bundle": "self.version"
-=======
+        "perform/rich-content-bundle": "self.version",
         "perform/user-bundle": "self.version"
->>>>>>> 0c20ed60
     },
     "autoload": {
         "psr-4": {
