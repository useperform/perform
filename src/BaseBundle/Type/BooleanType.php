--- conflicted
+++ resolved
@@ -14,14 +14,7 @@
 {
     public function listContext($entity, $field, array $options = [])
     {
-<<<<<<< HEAD
-        $labels = $options['valueLabels'];
-        if (count($labels) !== 2) {
-            throw new \InvalidArgumentException(sprintf('%s expects the "valueLabels" option to be an array with 2 values.', __CLASS__));
-        }
-=======
         $labels = $this->getLabels($options);
->>>>>>> acdefb69
 
         return $this->accessor->getValue($entity, $field) ? $labels[0] : $labels[1];
     }
@@ -57,13 +50,4 @@
             ],
         ];
     }
-
-    public function getDefaultConfig()
-    {
-        return [
-            'options' => [
-                'valueLabels' => ['Yes', 'No'],
-            ]
-        ];
-    }
 }