@import "../../node_modules/bootstrap/scss/functions";
@import "theme_variables";
@import "variables";
@import "bootstrap";
@import "font-awesome";
@import "../../node_modules/select2/dist/css/select2";
@import "header";
@import "sidebar";
@import "dashboard";
<<<<<<< HEAD
// should live in media bundle and get imported
@import "media";
@import "theme";
=======
>>>>>>> 3e7a9627

@import url($base-font-url);

html, body {
  height: 100%;
}

body {
  background: #f2f2f2;
  font-family: $base-font, sans-serif;
  padding: 0px;
  margin: 0px;
  font-size:13px;
}

ul li {
  list-style: none;
}

a, a:hover, a:focus {
  text-decoration: none;
  outline: none;
}

::selection {
  background: theme-color("info");
  color: #fff;
}

::-moz-selection {
  background: theme-color("info");
  color: #fff;
}

.wrapper {
  min-height: 95%;

  #workspace {
    padding-top: 70px;
    padding-left: $p-sidebar-width + 15px;
  }

  &.sidebar-closed #workspace {
    padding-left: 15px;
  }
}

.site-footer {
  background: $p-footer-bg;
  color: $p-footer-color;
  padding: 10px 0;
}

.card {
  box-shadow: 0px 3px 2px #aab2bd;
  margin-top: 10px;
  margin-bottom: 10px;
}

.modal-content {
  border: none;
}

.media-listing {
  img {
    max-width: 200px;
  }
}

.pagination {
  margin-top: 0;
}

.pagination-counter {
  p {
    font-weight: bold;
    padding-top: 15px;
  }
}

.collection {
  .link-actions {
    a {
      float: right;
    }
  }
}

tbody {
  td {
    word-break: break-word;
  }
}

// transitions
.fade-enter-active, .fade-leave-active {
  transition: opacity .5s
}
.fade-enter, .fade-leave-to {
  opacity: 0
}

// ::-webkit-input-placeholder {
//   font-style: italic;
//   color: $placeholder-color;
// }
// :-moz-placeholder {
//   font-style: italic;
//   color: $placeholder-color;
// }
// ::-moz-placeholder {
//   font-style: italic;
//   color: $placeholder-color;
// }
// :-ms-input-placeholder {
//   font-style: italic;
//   color: $placeholder-color;
// }
// ::placeholder {
//   font-style: italic;
//   color: $placeholder-color;
// }

@import "extras";
@import "theme";<|MERGE_RESOLUTION|>--- conflicted
+++ resolved
@@ -7,12 +7,6 @@
 @import "header";
 @import "sidebar";
 @import "dashboard";
-<<<<<<< HEAD
-// should live in media bundle and get imported
-@import "media";
-@import "theme";
-=======
->>>>>>> 3e7a9627
 
 @import url($base-font-url);
 
