@import "../../node_modules/bootstrap/scss/functions";
@import "theme_variables";
@import "variables";
@import "bootstrap";
@import "font-awesome";
@import "../../node_modules/select2/dist/css/select2";
@import "header";
@import "sidebar";
@import "dashboard";
<<<<<<< HEAD
// should live in media bundle and get imported
@import "media";
=======
@import "theme";
>>>>>>> 3fda3fc2

@import url($base-font-url);

html, body {
  height: 100%;
}

body {
  background: #f2f2f2;
  font-family: $base-font, sans-serif;
  padding: 0px;
  margin: 0px;
  font-size:13px;
}

ul li {
  list-style: none;
}

a, a:hover, a:focus {
  text-decoration: none;
  outline: none;
}

::selection {
  background: theme-color("info");
  color: #fff;
}

::-moz-selection {
  background: theme-color("info");
  color: #fff;
}

.wrapper {
  min-height: 95%;

  #workspace {
    padding-top: 70px;
    padding-left: $p-sidebar-width + 15px;
  }

  &.sidebar-closed #workspace {
    padding-left: 15px;
  }
}

.site-footer {
  background: $p-footer-bg;
  color: $p-footer-color;
  padding: 10px 0;
}

.card {
  box-shadow: 0px 3px 2px #aab2bd;
  margin-top: 10px;
  margin-bottom: 10px;
}

.modal-content {
  border: none;
}

.media-listing {
  img {
    max-width: 200px;
  }
}

.pagination {
  margin-top: 0;
}

.pagination-counter {
  p {
    font-weight: bold;
    padding-top: 15px;
  }
}

.collection {
  .link-actions {
    a {
      float: right;
    }
  }
}

tbody {
  td {
    word-break: break-word;
  }
}

// transitions
.fade-enter-active, .fade-leave-active {
  transition: opacity .5s
}
.fade-enter, .fade-leave-to {
  opacity: 0
}

// ::-webkit-input-placeholder {
//   font-style: italic;
//   color: $placeholder-color;
// }
// :-moz-placeholder {
//   font-style: italic;
//   color: $placeholder-color;
// }
// ::-moz-placeholder {
//   font-style: italic;
//   color: $placeholder-color;
// }
// :-ms-input-placeholder {
//   font-style: italic;
//   color: $placeholder-color;
// }
// ::placeholder {
//   font-style: italic;
//   color: $placeholder-color;
// }<|MERGE_RESOLUTION|>--- conflicted
+++ resolved
@@ -7,12 +7,9 @@
 @import "header";
 @import "sidebar";
 @import "dashboard";
-<<<<<<< HEAD
 // should live in media bundle and get imported
 @import "media";
-=======
 @import "theme";
->>>>>>> 3fda3fc2
 
 @import url($base-font-url);
 
