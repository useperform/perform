--- conflicted
+++ resolved
@@ -11,55 +11,7 @@
     <div class="col-lg-12">
       <div class="panel panel-default">
         <div class="panel-body">
-<<<<<<< HEAD
-          <table class="table">
-            <thead>
-              <th></th>
-              {% for field, config in fields %}
-                <th>
-                  {% if not config.options.sort %}
-                    {{config.options.label}}
-                  {% elseif orderBy.field is same as(field) %}
-                    {% if orderBy.direction == 'ASC' %}
-                      <a href="{{perform_crud_route(entityClass, 'list', {sort: field, direction: 'desc'})}}">
-                        {{config.options.label}}
-                      </a>
-                      <i class="fa fa-sort-asc"></i>
-                    {% elseif orderBy.direction == 'DESC' %}
-                      <a href="{{perform_crud_route(entityClass, 'list')}}">
-                        {{config.options.label}}
-                      </a>
-                      <i class="fa fa-sort-desc"></i>
-                    {% endif %}
-                  {% else %}
-                    <a href="{{perform_crud_route(entityClass, 'list', {sort: field, direction: 'asc'})}}">
-                      {{config.options.label}}
-                    </a>
-                  {% endif %}
-                </th>
-              {% endfor %}
-            </thead>
-            <tbody class="table-crud">
-              {% for entity in paginator.currentPageResults %}
-                <tr>
-                  <td><input type="checkbox" class="selector" data-id="{{entity.id}}"/></td>
-                  {% for field, config in fields %}
-                    <td>{{perform_crud_list_context(entity, field, config)}}</td>
-                  {% endfor %}
-                  {% block entityActions %}
-                    <td>
-                      <a href="{{perform_crud_route(entity, 'view')}}">View</a>
-                      <a href="{{perform_crud_route(entity, 'edit')}}">Edit</a>
-                      <a href="#" data-action="{{perform_crud_route(entity, 'delete')}}" data-toggle="modal" data-target="#modal-delete">Delete</a>
-                    </td>
-                  {% endblock %}
-                </tr>
-              {% endfor %}
-            </tbody>
-          </table>
-=======
           {% include 'PerformBaseBundle:Crud:table.html.twig' %}
->>>>>>> 3bffd117
         </div>
       </div>
     </div>
