{
    "name": "perform/media-bundle",
    "description": "Perform media bundle",
    "license": "proprietary",
    "authors": [
        {
            "name": "Glynn Forrest",
            "email": "me@glynnforrest.com"
        }
    ],
    "require": {
        "perform/base-bundle": "self.version",
        "oneup/flysystem-bundle": "^1.3",
        "ralouphie/mimey": "^1.0"
    },
    "require-dev": {
        "phpunit/phpunit": "^4.8",
<<<<<<< HEAD
        "php-vfs/php-vfs": "^1.3"
=======
        "imagine/imagine": "^0.6.3"
>>>>>>> 4205c3ae
    },
    "suggest": {
        "imagine/imagine": "Use the image plugin"
    },
    "autoload": {
        "psr-4": {
            "Perform\\MediaBundle\\": ""
        }
    }
}<|MERGE_RESOLUTION|>--- conflicted
+++ resolved
@@ -14,12 +14,9 @@
         "ralouphie/mimey": "^1.0"
     },
     "require-dev": {
+        "imagine/imagine": "^0.6.3",
         "phpunit/phpunit": "^4.8",
-<<<<<<< HEAD
         "php-vfs/php-vfs": "^1.3"
-=======
-        "imagine/imagine": "^0.6.3"
->>>>>>> 4205c3ae
     },
     "suggest": {
         "imagine/imagine": "Use the image plugin"
